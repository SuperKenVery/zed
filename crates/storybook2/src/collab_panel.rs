--- conflicted
+++ resolved
@@ -1,8 +1,8 @@
+use crate::theme::{theme, Theme};
 use gpui3::{
     div, svg, view, AppContext, Context, Element, ElementId, IntoAnyElement, ParentElement,
     ScrollState, SharedString, StyleHelpers, Styled, View, ViewContext, WindowContext,
 };
-use ui::{theme, Theme};
 
 pub struct CollabPanel {
     scroll_state: ScrollState,
@@ -42,28 +42,6 @@
                     .flex_col()
                     .overflow_y_scroll(self.scroll_state.clone())
                     // List Container
-<<<<<<< HEAD
-                    .child(
-                        div()
-                            .on_click(MouseButton::Left, |_, _, _| {
-                                dbg!("click!");
-                            })
-                            .fill(theme.lowest.base.default.background)
-                            .pb_1()
-                            .border_color(theme.lowest.base.default.border)
-                            .border_b()
-                            //:: https://tailwindcss.com/docs/hover-focus-and-other-states#styling-based-on-parent-state
-                            // .group()
-                            // List Section Header
-                            .child(self.list_section_header("#CRDB 🗃️", true, &theme))
-                            // List Item Large
-                            .child(self.list_item(
-                                "http://github.com/maxbrunsfeld.png?s=50",
-                                "maxbrunsfeld",
-                                &theme,
-                            )),
-                    )
-=======
                     // .child(
                     //     div()
                     //         .id(0)
@@ -85,48 +63,27 @@
                     //             theme,
                     //         )),
                     // )
->>>>>>> 564a8bdc
                     .child(
                         div()
                             .py_2()
                             .flex()
                             .flex_col()
-<<<<<<< HEAD
-                            .child(self.list_section_header("CHANNELS", true, &theme)),
-=======
                             .child(self.list_section_header(1, "CHANNELS", true, theme)),
->>>>>>> 564a8bdc
                     )
                     .child(
                         div()
                             .py_2()
                             .flex()
                             .flex_col()
-<<<<<<< HEAD
-                            .child(self.list_section_header("CONTACTS", true, &theme))
-=======
                             .child(self.list_section_header(2, "CONTACTS", true, theme))
->>>>>>> 564a8bdc
                             .children(
                                 std::iter::repeat_with(|| {
                                     vec![
                                         self.list_item(
                                             "http://github.com/as-cii.png?s=50",
                                             "as-cii",
-                                            &theme,
+                                            theme,
                                         ),
-<<<<<<< HEAD
-                                        self.list_item(
-                                            "http://github.com/nathansobo.png?s=50",
-                                            "nathansobo",
-                                            &theme,
-                                        ),
-                                        self.list_item(
-                                            "http://github.com/maxbrunsfeld.png?s=50",
-                                            "maxbrunsfeld",
-                                            &theme,
-                                        ),
-=======
                                         // self.list_item(
                                         //     "http://github.com/nathansobo.png?s=50",
                                         //     "nathansobo",
@@ -137,7 +94,6 @@
                                         //     "maxbrunsfeld",
                                         //     theme,
                                         // ),
->>>>>>> 564a8bdc
                                     ]
                                 })
                                 .take(1)
@@ -206,8 +162,8 @@
             .px_2()
             .flex()
             .items_center()
-            .hover()
-            .fill(theme.lowest.variant.hovered.background)
+            // .hover()
+            // .fill(theme.lowest.variant.hovered.background)
             // .active()
             // .fill(theme.lowest.variant.pressed.background)
             .child(
