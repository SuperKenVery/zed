[package]
name = "language_models"
version = "0.1.0"
edition.workspace = true
publish.workspace = true
license = "GPL-3.0-or-later"

[lints]
workspace = true

[lib]
path = "src/language_models.rs"

[dependencies]
ai_onboarding.workspace = true
anthropic = { workspace = true, features = ["schemars"] }
anyhow.workspace = true
aws-config = { workspace = true, features = ["behavior-version-latest"] }
aws-credential-types = { workspace = true, features = ["hardcoded-credentials"] }
aws_http_client.workspace = true
bedrock.workspace = true
chrono.workspace = true
client.workspace = true
cloud_llm_client.workspace = true
collections.workspace = true
component.workspace = true
convert_case.workspace = true
copilot.workspace = true
credentials_provider.workspace = true
deepseek = { workspace = true, features = ["schemars"] }
editor.workspace = true
futures.workspace = true
google_ai = { workspace = true, features = ["schemars"] }
gpui.workspace = true
gpui_tokio.workspace = true
http_client.workspace = true
language.workspace = true
language_model.workspace = true
lmstudio = { workspace = true, features = ["schemars"] }
log.workspace = true
menu.workspace = true
mistral = { workspace = true, features = ["schemars"] }
ollama = { workspace = true, features = ["schemars"] }
open_ai = { workspace = true, features = ["schemars"] }
open_router = { workspace = true, features = ["schemars"] }
partial-json-fixer.workspace = true
release_channel.workspace = true
schemars.workspace = true
serde.workspace = true
serde_json.workspace = true
settings.workspace = true
smol.workspace = true
strum.workspace = true
theme.workspace = true
thiserror.workspace = true
tiktoken-rs.workspace = true
tokio = { workspace = true, features = ["rt", "rt-multi-thread"] }
ui.workspace = true
ui_input.workspace = true
util.workspace = true
vercel = { workspace = true, features = ["schemars"] }
workspace-hack.workspace = true
<<<<<<< HEAD
zed_llm_client.workspace = true
language.workspace = true
async-trait.workspace = true
=======
x_ai = { workspace = true, features = ["schemars"] }
>>>>>>> f17f63ec

[dev-dependencies]
editor = { workspace = true, features = ["test-support"] }
language_model = { workspace = true, features = ["test-support"] }
project = { workspace = true, features = ["test-support"] }<|MERGE_RESOLUTION|>--- conflicted
+++ resolved
@@ -60,13 +60,10 @@
 util.workspace = true
 vercel = { workspace = true, features = ["schemars"] }
 workspace-hack.workspace = true
-<<<<<<< HEAD
 zed_llm_client.workspace = true
 language.workspace = true
 async-trait.workspace = true
-=======
 x_ai = { workspace = true, features = ["schemars"] }
->>>>>>> f17f63ec
 
 [dev-dependencies]
 editor = { workspace = true, features = ["test-support"] }
