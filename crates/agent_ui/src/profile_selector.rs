use crate::{ManageProfiles, ToggleProfileSelector};
use agent::agent_profile::{AgentProfile, AvailableProfiles};
use agent_settings::{AgentDockPosition, AgentProfileId, AgentSettings, builtin_profiles};
use fs::Fs;
use gpui::{Action, Entity, FocusHandle, Subscription, prelude::*};
use settings::{Settings as _, SettingsStore, update_settings_file};
use std::sync::Arc;
use ui::{
    ContextMenu, ContextMenuEntry, DocumentationSide, PopoverMenu, PopoverMenuHandle, Tooltip,
    prelude::*,
};

/// Trait for types that can provide and manage agent profiles
pub trait ProfileProvider {
    /// Get the current profile ID
    fn profile_id(&self, cx: &App) -> AgentProfileId;

    /// Set the profile ID
    fn set_profile(&self, profile_id: AgentProfileId, cx: &mut App);

    /// Check if profiles are supported in the current context (e.g. if the model that is selected has tool support)
    fn profiles_supported(&self, cx: &App) -> bool;
}

pub struct ProfileSelector {
    profiles: AvailableProfiles,
    fs: Arc<dyn Fs>,
    provider: Arc<dyn ProfileProvider>,
    menu_handle: PopoverMenuHandle<ContextMenu>,
    focus_handle: FocusHandle,
    _subscriptions: Vec<Subscription>,
}

impl ProfileSelector {
    pub fn new(
        fs: Arc<dyn Fs>,
        provider: Arc<dyn ProfileProvider>,
        focus_handle: FocusHandle,
        cx: &mut Context<Self>,
    ) -> Self {
        let settings_subscription = cx.observe_global::<SettingsStore>(move |this, cx| {
            this.refresh_profiles(cx);
        });

        Self {
            profiles: AgentProfile::available_profiles(cx),
            fs,
            provider,
            menu_handle: PopoverMenuHandle::default(),
            focus_handle,
            _subscriptions: vec![settings_subscription],
        }
    }

    pub fn menu_handle(&self) -> PopoverMenuHandle<ContextMenu> {
        self.menu_handle.clone()
    }

    fn refresh_profiles(&mut self, cx: &mut Context<Self>) {
        self.profiles = AgentProfile::available_profiles(cx);
    }

    fn build_context_menu(
        &self,
        window: &mut Window,
        cx: &mut Context<Self>,
    ) -> Entity<ContextMenu> {
        ContextMenu::build(window, cx, |mut menu, _window, cx| {
            let settings = AgentSettings::get_global(cx);

            let mut found_non_builtin = false;
            for (profile_id, profile_name) in self.profiles.iter() {
                if !builtin_profiles::is_builtin(profile_id) {
                    found_non_builtin = true;
                    continue;
                }
                menu = menu.item(self.menu_entry_for_profile(
                    profile_id.clone(),
                    profile_name,
                    settings,
                    cx,
                ));
            }

            if found_non_builtin {
                menu = menu.separator().header("Custom Profiles");
                for (profile_id, profile_name) in self.profiles.iter() {
                    if builtin_profiles::is_builtin(profile_id) {
                        continue;
                    }
                    menu = menu.item(self.menu_entry_for_profile(
                        profile_id.clone(),
                        profile_name,
                        settings,
                        cx,
                    ));
                }
            }

            menu = menu.separator();
            menu = menu.item(ContextMenuEntry::new("Configure Profiles…").handler(
                move |window, cx| {
                    window.dispatch_action(ManageProfiles::default().boxed_clone(), cx);
                },
            ));

            menu
        })
    }

    fn menu_entry_for_profile(
        &self,
        profile_id: AgentProfileId,
        profile_name: &SharedString,
        settings: &AgentSettings,
        cx: &App,
    ) -> ContextMenuEntry {
        let documentation = match profile_name.to_lowercase().as_str() {
            builtin_profiles::WRITE => Some("Get help to write anything."),
            builtin_profiles::ASK => Some("Chat about your codebase."),
            builtin_profiles::MINIMAL => Some("Chat about anything with no tools."),
            _ => None,
        };
        let thread_profile_id = self.provider.profile_id(cx);

        let entry = ContextMenuEntry::new(profile_name.clone())
            .toggleable(IconPosition::End, profile_id == thread_profile_id);

        let entry = if let Some(doc_text) = documentation {
            entry.documentation_aside(documentation_side(settings.dock), move |_| {
                Label::new(doc_text).into_any_element()
            })
        } else {
            entry
        };

        entry.handler({
            let fs = self.fs.clone();
            let provider = self.provider.clone();
            let profile_id = profile_id.clone();
            move |_window, cx| {
                update_settings_file::<AgentSettings>(fs.clone(), cx, {
                    let profile_id = profile_id.clone();
                    move |settings, _cx| {
                        settings.set_profile(profile_id.clone());
                    }
                });

                provider.set_profile(profile_id.clone(), cx);
            }
        })
    }
}

impl Render for ProfileSelector {
    fn render(&mut self, _window: &mut Window, cx: &mut Context<Self>) -> impl IntoElement {
        let settings = AgentSettings::get_global(cx);
        let profile_id = self.provider.profile_id(cx);
        let profile = settings.profiles.get(&profile_id);

        let selected_profile = profile
            .map(|profile| profile.name.clone())
            .unwrap_or_else(|| "Unknown".into());

<<<<<<< HEAD
        let configured_model = self.thread.read(cx).configured_model().or_else(|| {
            let model_registry = LanguageModelRegistry::read_global(cx);
            model_registry.default_model()
        });
        let Some(configured_model) = configured_model else {
            return Empty.into_any_element();
        };
        let endpoint = self.thread.read(cx).endpoint();

        if configured_model.model.supports_tools() && endpoint.supports_tools() {
            let this = cx.entity().clone();
=======
        if self.provider.profiles_supported(cx) {
            let this = cx.entity();
>>>>>>> f17f63ec
            let focus_handle = self.focus_handle.clone();
            let trigger_button = Button::new("profile-selector-model", selected_profile)
                .label_size(LabelSize::Small)
                .color(Color::Muted)
                .icon(IconName::ChevronDown)
                .icon_size(IconSize::XSmall)
                .icon_position(IconPosition::End)
                .icon_color(Color::Muted);

            PopoverMenu::new("profile-selector")
                .trigger_with_tooltip(trigger_button, {
                    let focus_handle = focus_handle.clone();
                    move |window, cx| {
                        Tooltip::for_action_in(
                            "Toggle Profile Menu",
                            &ToggleProfileSelector,
                            &focus_handle,
                            window,
                            cx,
                        )
                    }
                })
                .anchor(
                    if documentation_side(settings.dock) == DocumentationSide::Left {
                        gpui::Corner::BottomRight
                    } else {
                        gpui::Corner::BottomLeft
                    },
                )
                .with_handle(self.menu_handle.clone())
                .menu(move |window, cx| {
                    Some(this.update(cx, |this, cx| this.build_context_menu(window, cx)))
                })
                .into_any_element()
        } else {
            Button::new("tools-not-supported-button", "Tools Unsupported")
                .disabled(true)
                .label_size(LabelSize::Small)
                .color(Color::Muted)
                .tooltip(Tooltip::text("This model does not support tools."))
                .into_any_element()
        }
    }
}

fn documentation_side(position: AgentDockPosition) -> DocumentationSide {
    match position {
        AgentDockPosition::Left => DocumentationSide::Right,
        AgentDockPosition::Bottom => DocumentationSide::Left,
        AgentDockPosition::Right => DocumentationSide::Left,
    }
}<|MERGE_RESOLUTION|>--- conflicted
+++ resolved
@@ -1,13 +1,13 @@
 use crate::{ManageProfiles, ToggleProfileSelector};
 use agent::agent_profile::{AgentProfile, AvailableProfiles};
-use agent_settings::{AgentDockPosition, AgentProfileId, AgentSettings, builtin_profiles};
+use agent_settings::{builtin_profiles, AgentDockPosition, AgentProfileId, AgentSettings};
 use fs::Fs;
-use gpui::{Action, Entity, FocusHandle, Subscription, prelude::*};
-use settings::{Settings as _, SettingsStore, update_settings_file};
+use gpui::{prelude::*, Action, Entity, FocusHandle, Subscription};
+use settings::{update_settings_file, Settings as _, SettingsStore};
 use std::sync::Arc;
 use ui::{
-    ContextMenu, ContextMenuEntry, DocumentationSide, PopoverMenu, PopoverMenuHandle, Tooltip,
-    prelude::*,
+    prelude::*, ContextMenu, ContextMenuEntry, DocumentationSide, PopoverMenu, PopoverMenuHandle,
+    Tooltip,
 };
 
 /// Trait for types that can provide and manage agent profiles
@@ -162,7 +162,6 @@
             .map(|profile| profile.name.clone())
             .unwrap_or_else(|| "Unknown".into());
 
-<<<<<<< HEAD
         let configured_model = self.thread.read(cx).configured_model().or_else(|| {
             let model_registry = LanguageModelRegistry::read_global(cx);
             model_registry.default_model()
@@ -172,12 +171,8 @@
         };
         let endpoint = self.thread.read(cx).endpoint();
 
-        if configured_model.model.supports_tools() && endpoint.supports_tools() {
+        if self.provider.profiles_supported(cx) && endpoint.supports_tools() {
             let this = cx.entity().clone();
-=======
-        if self.provider.profiles_supported(cx) {
-            let this = cx.entity();
->>>>>>> f17f63ec
             let focus_handle = self.focus_handle.clone();
             let trigger_button = Button::new("profile-selector-model", selected_profile)
                 .label_size(LabelSize::Small)
