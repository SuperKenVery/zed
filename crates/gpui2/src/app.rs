mod async_context;
mod entity_map;
mod model_context;
#[cfg(any(test, feature = "test-support"))]
mod test_context;

pub use async_context::*;
use derive_more::{Deref, DerefMut};
pub use entity_map::*;
pub use model_context::*;
use refineable::Refineable;
use smallvec::SmallVec;
#[cfg(any(test, feature = "test-support"))]
pub use test_context::*;

use crate::{
    current_platform, image_cache::ImageCache, Action, AnyBox, AnyView, AnyWindowHandle,
    AppMetadata, AssetSource, BackgroundExecutor, ClipboardItem, Context, DispatchPhase, DisplayId,
<<<<<<< HEAD
    Entity, EventEmitter, FocusEvent, FocusHandle, FocusId, ForegroundExecutor, KeyBinding, Keymap,
    LayoutId, PathPromptOptions, Pixels, Platform, PlatformDisplay, Point, Render, SharedString,
    SubscriberSet, Subscription, SvgRenderer, Task, TextStyle, TextStyleRefinement, TextSystem,
    View, Window, WindowContext, WindowHandle, WindowId,
=======
    Entity, FocusEvent, FocusHandle, FocusId, ForegroundExecutor, KeyBinding, Keymap, LayoutId,
    PathPromptOptions, Pixels, Platform, PlatformDisplay, Point, Render, SubscriberSet,
    Subscription, SvgRenderer, Task, TextStyle, TextStyleRefinement, TextSystem, View, Window,
    WindowContext, WindowHandle, WindowId,
>>>>>>> c67f78c0
};
use anyhow::{anyhow, Result};
use collections::{HashMap, HashSet, VecDeque};
use futures::{channel::oneshot, future::LocalBoxFuture, Future};
use parking_lot::Mutex;
use slotmap::SlotMap;
use std::{
    any::{type_name, Any, TypeId},
    cell::{Ref, RefCell, RefMut},
    marker::PhantomData,
    mem,
    ops::{Deref, DerefMut},
    path::{Path, PathBuf},
    rc::{Rc, Weak},
    sync::{atomic::Ordering::SeqCst, Arc},
    time::Duration,
};
use util::http::{self, HttpClient};

/// Temporary(?) wrapper around RefCell<AppContext> to help us debug any double borrows.
/// Strongly consider removing after stabilization.
pub struct AppCell {
    app: RefCell<AppContext>,
}

impl AppCell {
    #[track_caller]
    pub fn borrow(&self) -> AppRef {
<<<<<<< HEAD
        if let Some(_) = option_env!("TRACK_THREAD_BORROWS") {
            let thread_id = std::thread::current().id();
            eprintln!("borrowed {thread_id:?}");
        }
=======
        // let thread_id = std::thread::current().id();
        // eprintln!("borrowed {thread_id:?}");
>>>>>>> c67f78c0
        AppRef(self.app.borrow())
    }

    #[track_caller]
    pub fn borrow_mut(&self) -> AppRefMut {
<<<<<<< HEAD
        if let Some(_) = option_env!("TRACK_THREAD_BORROWS") {
            let thread_id = std::thread::current().id();
            eprintln!("borrowed {thread_id:?}");
        }
=======
        // let thread_id = std::thread::current().id();
        // eprintln!("borrowed {thread_id:?}");
>>>>>>> c67f78c0
        AppRefMut(self.app.borrow_mut())
    }
}

#[derive(Deref, DerefMut)]
pub struct AppRef<'a>(Ref<'a, AppContext>);

#[derive(Deref, DerefMut)]
pub struct AppRefMut<'a>(RefMut<'a, AppContext>);

pub struct App(Rc<AppCell>);

/// Represents an application before it is fully launched. Once your app is
/// configured, you'll start the app with `App::run`.
impl App {
    /// Builds an app with the given asset source.
    pub fn production(asset_source: Arc<dyn AssetSource>) -> Self {
        Self(AppContext::new(
            current_platform(),
            asset_source,
            http::client(),
        ))
    }

    /// Start the application. The provided callback will be called once the
    /// app is fully launched.
    pub fn run<F>(self, on_finish_launching: F)
    where
        F: 'static + FnOnce(&mut AppContext),
    {
        let this = self.0.clone();
        let platform = self.0.borrow().platform.clone();
        platform.run(Box::new(move || {
            let cx = &mut *this.borrow_mut();
            on_finish_launching(cx);
        }));
    }

    /// Register a handler to be invoked when the platform instructs the application
    /// to open one or more URLs.
    pub fn on_open_urls<F>(&self, mut callback: F) -> &Self
    where
        F: 'static + FnMut(Vec<String>, &mut AppContext),
    {
        let this = Rc::downgrade(&self.0);
        self.0.borrow().platform.on_open_urls(Box::new(move |urls| {
            if let Some(app) = this.upgrade() {
                callback(urls, &mut *app.borrow_mut());
            }
        }));
        self
    }

    pub fn on_reopen<F>(&self, mut callback: F) -> &Self
    where
        F: 'static + FnMut(&mut AppContext),
    {
        let this = Rc::downgrade(&self.0);
        self.0.borrow_mut().platform.on_reopen(Box::new(move || {
            if let Some(app) = this.upgrade() {
                callback(&mut app.borrow_mut());
            }
        }));
        self
    }

    pub fn metadata(&self) -> AppMetadata {
        self.0.borrow().app_metadata.clone()
    }

    pub fn background_executor(&self) -> BackgroundExecutor {
        self.0.borrow().background_executor.clone()
    }

    pub fn foreground_executor(&self) -> ForegroundExecutor {
        self.0.borrow().foreground_executor.clone()
    }

    pub fn text_system(&self) -> Arc<TextSystem> {
        self.0.borrow().text_system.clone()
    }
}

pub(crate) type FrameCallback = Box<dyn FnOnce(&mut AppContext)>;
type Handler = Box<dyn FnMut(&mut AppContext) -> bool + 'static>;
type Listener = Box<dyn FnMut(&dyn Any, &mut AppContext) -> bool + 'static>;
type QuitHandler = Box<dyn FnOnce(&mut AppContext) -> LocalBoxFuture<'static, ()> + 'static>;
type ReleaseListener = Box<dyn FnOnce(&mut dyn Any, &mut AppContext) + 'static>;

// struct FrameConsumer {
//     next_frame_callbacks: Vec<FrameCallback>,
//     task: Task<()>,
//     display_linker
// }

pub struct AppContext {
    pub(crate) this: Weak<AppCell>,
    pub(crate) platform: Rc<dyn Platform>,
    app_metadata: AppMetadata,
    text_system: Arc<TextSystem>,
    flushing_effects: bool,
    pending_updates: usize,
    pub(crate) active_drag: Option<AnyDrag>,
    pub(crate) active_tooltip: Option<AnyTooltip>,
    pub(crate) next_frame_callbacks: HashMap<DisplayId, Vec<FrameCallback>>,
    pub(crate) frame_consumers: HashMap<DisplayId, Task<()>>,
    pub(crate) background_executor: BackgroundExecutor,
    pub(crate) foreground_executor: ForegroundExecutor,
    pub(crate) svg_renderer: SvgRenderer,
    asset_source: Arc<dyn AssetSource>,
    pub(crate) image_cache: ImageCache,
    pub(crate) text_style_stack: Vec<TextStyleRefinement>,
    pub(crate) globals_by_type: HashMap<TypeId, AnyBox>,
    pub(crate) entities: EntityMap,
    pub(crate) windows: SlotMap<WindowId, Option<Window>>,
    pub(crate) keymap: Arc<Mutex<Keymap>>,
    pub(crate) global_action_listeners:
        HashMap<TypeId, Vec<Box<dyn Fn(&dyn Action, DispatchPhase, &mut Self)>>>,
    pending_effects: VecDeque<Effect>,
    pub(crate) pending_notifications: HashSet<EntityId>,
    pub(crate) pending_global_notifications: HashSet<TypeId>,
    pub(crate) observers: SubscriberSet<EntityId, Handler>,
    pub(crate) event_listeners: SubscriberSet<EntityId, Listener>,
    pub(crate) release_listeners: SubscriberSet<EntityId, ReleaseListener>,
    pub(crate) global_observers: SubscriberSet<TypeId, Handler>,
    pub(crate) quit_observers: SubscriberSet<(), QuitHandler>,
    pub(crate) layout_id_buffer: Vec<LayoutId>, // We recycle this memory across layout requests.
    pub(crate) propagate_event: bool,
}

impl AppContext {
    pub(crate) fn new(
        platform: Rc<dyn Platform>,
        asset_source: Arc<dyn AssetSource>,
        http_client: Arc<dyn HttpClient>,
    ) -> Rc<AppCell> {
        let executor = platform.background_executor();
        let foreground_executor = platform.foreground_executor();
        assert!(
            executor.is_main_thread(),
            "must construct App on main thread"
        );

        let text_system = Arc::new(TextSystem::new(platform.text_system()));
        let entities = EntityMap::new();

        let app_metadata = AppMetadata {
            os_name: platform.os_name(),
            os_version: platform.os_version().ok(),
            app_version: platform.app_version().ok(),
        };

        Rc::new_cyclic(|this| AppCell {
            app: RefCell::new(AppContext {
                this: this.clone(),
                platform,
                app_metadata,
                text_system,
                flushing_effects: false,
                pending_updates: 0,
                active_drag: None,
                active_tooltip: None,
                next_frame_callbacks: HashMap::default(),
                frame_consumers: HashMap::default(),
                background_executor: executor,
                foreground_executor,
                svg_renderer: SvgRenderer::new(asset_source.clone()),
                asset_source,
                image_cache: ImageCache::new(http_client),
                text_style_stack: Vec::new(),
                globals_by_type: HashMap::default(),
                entities,
                windows: SlotMap::with_key(),
                keymap: Arc::new(Mutex::new(Keymap::default())),
                global_action_listeners: HashMap::default(),
                pending_effects: VecDeque::new(),
                pending_notifications: HashSet::default(),
                pending_global_notifications: HashSet::default(),
                observers: SubscriberSet::new(),
                event_listeners: SubscriberSet::new(),
                release_listeners: SubscriberSet::new(),
                global_observers: SubscriberSet::new(),
                quit_observers: SubscriberSet::new(),
                layout_id_buffer: Default::default(),
                propagate_event: true,
            }),
        })
    }

    /// Quit the application gracefully. Handlers registered with `ModelContext::on_app_quit`
    /// will be given 100ms to complete before exiting.
    pub fn quit(&mut self) {
        let mut futures = Vec::new();

        for observer in self.quit_observers.remove(&()) {
            futures.push(observer(self));
        }

        self.windows.clear();
        self.flush_effects();

        let futures = futures::future::join_all(futures);
        if self
            .background_executor
            .block_with_timeout(Duration::from_millis(100), futures)
            .is_err()
        {
            log::error!("timed out waiting on app_will_quit");
        }

        self.globals_by_type.clear();
    }

    pub fn app_metadata(&self) -> AppMetadata {
        self.app_metadata.clone()
    }

    /// Schedules all windows in the application to be redrawn. This can be called
    /// multiple times in an update cycle and still result in a single redraw.
    pub fn refresh(&mut self) {
        self.pending_effects.push_back(Effect::Refresh);
    }
    pub(crate) fn update<R>(&mut self, update: impl FnOnce(&mut Self) -> R) -> R {
        self.pending_updates += 1;
        let result = update(self);
        if !self.flushing_effects && self.pending_updates == 1 {
            self.flushing_effects = true;
            self.flush_effects();
            self.flushing_effects = false;
        }
        self.pending_updates -= 1;
        result
    }

    pub fn observe<W, E>(
        &mut self,
        entity: &E,
        mut on_notify: impl FnMut(E, &mut AppContext) + 'static,
    ) -> Subscription
    where
        W: 'static,
        E: Entity<W>,
    {
        self.observe_internal(entity, move |e, cx| {
            on_notify(e, cx);
            true
        })
    }

    pub fn observe_internal<W, E>(
        &mut self,
        entity: &E,
        mut on_notify: impl FnMut(E, &mut AppContext) -> bool + 'static,
    ) -> Subscription
    where
        W: 'static,
        E: Entity<W>,
    {
        let entity_id = entity.entity_id();
        let handle = entity.downgrade();
        self.observers.insert(
            entity_id,
            Box::new(move |cx| {
                if let Some(handle) = E::upgrade_from(&handle) {
                    on_notify(handle, cx)
                } else {
                    false
                }
            }),
        )
    }

    pub fn subscribe<T, E>(
        &mut self,
        entity: &E,
        mut on_event: impl FnMut(E, &T::Event, &mut AppContext) + 'static,
    ) -> Subscription
    where
        T: 'static + EventEmitter,
        E: Entity<T>,
    {
        self.subscribe_internal(entity, move |entity, event, cx| {
            on_event(entity, event, cx);
            true
        })
    }

    pub(crate) fn subscribe_internal<T, E>(
        &mut self,
        entity: &E,
        mut on_event: impl FnMut(E, &T::Event, &mut AppContext) -> bool + 'static,
    ) -> Subscription
    where
        T: 'static + EventEmitter,
        E: Entity<T>,
    {
        let entity_id = entity.entity_id();
        let entity = entity.downgrade();
        self.event_listeners.insert(
            entity_id,
            Box::new(move |event, cx| {
                let event: &T::Event = event.downcast_ref().expect("invalid event type");
                if let Some(handle) = E::upgrade_from(&entity) {
                    on_event(handle, event, cx)
                } else {
                    false
                }
            }),
        )
    }

    pub fn windows(&self) -> Vec<AnyWindowHandle> {
        self.windows
            .values()
            .filter_map(|window| Some(window.as_ref()?.handle.clone()))
            .collect()
    }

    /// Opens a new window with the given option and the root view returned by the given function.
    /// The function is invoked with a `WindowContext`, which can be used to interact with window-specific
    /// functionality.
    pub fn open_window<V: Render>(
        &mut self,
        options: crate::WindowOptions,
        build_root_view: impl FnOnce(&mut WindowContext) -> View<V>,
    ) -> WindowHandle<V> {
        self.update(|cx| {
            let id = cx.windows.insert(None);
            let handle = WindowHandle::new(id);
            let mut window = Window::new(handle.into(), options, cx);
            let root_view = build_root_view(&mut WindowContext::new(cx, &mut window));
            window.root_view.replace(root_view.into());
            cx.windows.get_mut(id).unwrap().replace(window);
            handle
        })
    }

    /// Instructs the platform to activate the application by bringing it to the foreground.
    pub fn activate(&self, ignoring_other_apps: bool) {
        self.platform.activate(ignoring_other_apps);
    }

    /// Returns the list of currently active displays.
    pub fn displays(&self) -> Vec<Rc<dyn PlatformDisplay>> {
        self.platform.displays()
    }

    /// Writes data to the platform clipboard.
    pub fn write_to_clipboard(&self, item: ClipboardItem) {
        self.platform.write_to_clipboard(item)
    }

    /// Reads data from the platform clipboard.
    pub fn read_from_clipboard(&self) -> Option<ClipboardItem> {
        self.platform.read_from_clipboard()
    }

    /// Writes credentials to the platform keychain.
    pub fn write_credentials(&self, url: &str, username: &str, password: &[u8]) -> Result<()> {
        self.platform.write_credentials(url, username, password)
    }

    /// Reads credentials from the platform keychain.
    pub fn read_credentials(&self, url: &str) -> Result<Option<(String, Vec<u8>)>> {
        self.platform.read_credentials(url)
    }

    /// Deletes credentials from the platform keychain.
    pub fn delete_credentials(&self, url: &str) -> Result<()> {
        self.platform.delete_credentials(url)
    }

    /// Directs the platform's default browser to open the given URL.
    pub fn open_url(&self, url: &str) {
        self.platform.open_url(url);
    }

    pub fn path_for_auxiliary_executable(&self, name: &str) -> Result<PathBuf> {
        self.platform.path_for_auxiliary_executable(name)
    }

    pub fn prompt_for_paths(
        &self,
        options: PathPromptOptions,
    ) -> oneshot::Receiver<Option<Vec<PathBuf>>> {
        self.platform.prompt_for_paths(options)
    }

    pub fn prompt_for_new_path(&self, directory: &Path) -> oneshot::Receiver<Option<PathBuf>> {
        self.platform.prompt_for_new_path(directory)
    }

    pub fn reveal_path(&self, path: &Path) {
        self.platform.reveal_path(path)
    }

    pub fn should_auto_hide_scrollbars(&self) -> bool {
        self.platform.should_auto_hide_scrollbars()
    }

    pub(crate) fn push_effect(&mut self, effect: Effect) {
        match &effect {
            Effect::Notify { emitter } => {
                if !self.pending_notifications.insert(*emitter) {
                    return;
                }
            }
            Effect::NotifyGlobalObservers { global_type } => {
                if !self.pending_global_notifications.insert(*global_type) {
                    return;
                }
            }
            _ => {}
        };

        self.pending_effects.push_back(effect);
    }

    /// Called at the end of AppContext::update to complete any side effects
    /// such as notifying observers, emitting events, etc. Effects can themselves
    /// cause effects, so we continue looping until all effects are processed.
    fn flush_effects(&mut self) {
        loop {
            self.release_dropped_entities();
            self.release_dropped_focus_handles();
            if let Some(effect) = self.pending_effects.pop_front() {
                match effect {
                    Effect::Notify { emitter } => {
                        self.apply_notify_effect(emitter);
                    }
                    Effect::Emit { emitter, event } => self.apply_emit_effect(emitter, event),
                    Effect::FocusChanged {
                        window_handle,
                        focused,
                    } => {
                        self.apply_focus_changed_effect(window_handle, focused);
                    }
                    Effect::Refresh => {
                        self.apply_refresh_effect();
                    }
                    Effect::NotifyGlobalObservers { global_type } => {
                        self.apply_notify_global_observers_effect(global_type);
                    }
                    Effect::Defer { callback } => {
                        self.apply_defer_effect(callback);
                    }
                }
            } else {
                break;
            }
        }

        let dirty_window_ids = self
            .windows
            .iter()
            .filter_map(|(_, window)| {
                let window = window.as_ref().unwrap();
                if window.dirty {
                    Some(window.handle.clone())
                } else {
                    None
                }
            })
            .collect::<SmallVec<[_; 8]>>();

        for dirty_window_handle in dirty_window_ids {
            dirty_window_handle.update(self, |_, cx| cx.draw()).unwrap();
        }
    }

    /// Repeatedly called during `flush_effects` to release any entities whose
    /// reference count has become zero. We invoke any release observers before dropping
    /// each entity.
    fn release_dropped_entities(&mut self) {
        loop {
            let dropped = self.entities.take_dropped();
            if dropped.is_empty() {
                break;
            }

            for (entity_id, mut entity) in dropped {
                self.observers.remove(&entity_id);
                self.event_listeners.remove(&entity_id);
                for release_callback in self.release_listeners.remove(&entity_id) {
                    release_callback(entity.as_mut(), self);
                }
            }
        }
    }

    /// Repeatedly called during `flush_effects` to handle a focused handle being dropped.
    /// For now, we simply blur the window if this happens, but we may want to support invoking
    /// a window blur handler to restore focus to some logical element.
    fn release_dropped_focus_handles(&mut self) {
        for window_handle in self.windows() {
            window_handle
                .update(self, |_, cx| {
                    let mut blur_window = false;
                    let focus = cx.window.focus;
                    cx.window.focus_handles.write().retain(|handle_id, count| {
                        if count.load(SeqCst) == 0 {
                            if focus == Some(handle_id) {
                                blur_window = true;
                            }
                            false
                        } else {
                            true
                        }
                    });

                    if blur_window {
                        cx.blur();
                    }
                })
                .unwrap();
        }
    }

    fn apply_notify_effect(&mut self, emitter: EntityId) {
        self.pending_notifications.remove(&emitter);
        self.observers
            .clone()
            .retain(&emitter, |handler| handler(self));
    }

    fn apply_emit_effect(&mut self, emitter: EntityId, event: Box<dyn Any>) {
        self.event_listeners
            .clone()
            .retain(&emitter, |handler| handler(event.as_ref(), self));
    }

    fn apply_focus_changed_effect(
        &mut self,
        window_handle: AnyWindowHandle,
        focused: Option<FocusId>,
    ) {
        window_handle
            .update(self, |_, cx| {
                if cx.window.focus == focused {
                    let mut listeners = mem::take(&mut cx.window.focus_listeners);
                    let focused = focused
                        .map(|id| FocusHandle::for_id(id, &cx.window.focus_handles).unwrap());
                    let blurred = cx
                        .window
                        .last_blur
                        .take()
                        .unwrap()
                        .and_then(|id| FocusHandle::for_id(id, &cx.window.focus_handles));
                    if focused.is_some() || blurred.is_some() {
                        let event = FocusEvent { focused, blurred };
                        for listener in &listeners {
                            listener(&event, cx);
                        }
                    }

                    listeners.extend(cx.window.focus_listeners.drain(..));
                    cx.window.focus_listeners = listeners;
                }
            })
            .ok();
    }

    fn apply_refresh_effect(&mut self) {
        for window in self.windows.values_mut() {
            if let Some(window) = window.as_mut() {
                window.dirty = true;
            }
        }
    }

    fn apply_notify_global_observers_effect(&mut self, type_id: TypeId) {
        self.pending_global_notifications.remove(&type_id);
        self.global_observers
            .clone()
            .retain(&type_id, |observer| observer(self));
    }

    fn apply_defer_effect(&mut self, callback: Box<dyn FnOnce(&mut Self) + 'static>) {
        callback(self);
    }

    /// Creates an `AsyncAppContext`, which can be cloned and has a static lifetime
    /// so it can be held across `await` points.
    pub fn to_async(&self) -> AsyncAppContext {
        AsyncAppContext {
            app: unsafe { mem::transmute(self.this.clone()) },
            background_executor: self.background_executor.clone(),
            foreground_executor: self.foreground_executor.clone(),
        }
    }

    /// Obtains a reference to the executor, which can be used to spawn futures.
    pub fn background_executor(&self) -> &BackgroundExecutor {
        &self.background_executor
    }

    /// Obtains a reference to the executor, which can be used to spawn futures.
    pub fn foreground_executor(&self) -> &ForegroundExecutor {
        &self.foreground_executor
    }

    /// Spawns the future returned by the given function on the thread pool. The closure will be invoked
    /// with AsyncAppContext, which allows the application state to be accessed across await points.
    pub fn spawn<Fut, R>(&self, f: impl FnOnce(AsyncAppContext) -> Fut) -> Task<R>
    where
        Fut: Future<Output = R> + 'static,
        R: 'static,
    {
        self.foreground_executor.spawn(f(self.to_async()))
    }

    /// Schedules the given function to be run at the end of the current effect cycle, allowing entities
    /// that are currently on the stack to be returned to the app.
    pub fn defer(&mut self, f: impl FnOnce(&mut AppContext) + 'static) {
        self.push_effect(Effect::Defer {
            callback: Box::new(f),
        });
    }

    /// Accessor for the application's asset source, which is provided when constructing the `App`.
    pub fn asset_source(&self) -> &Arc<dyn AssetSource> {
        &self.asset_source
    }

    /// Accessor for the text system.
    pub fn text_system(&self) -> &Arc<TextSystem> {
        &self.text_system
    }

    /// The current text style. Which is composed of all the style refinements provided to `with_text_style`.
    pub fn text_style(&self) -> TextStyle {
        let mut style = TextStyle::default();
        for refinement in &self.text_style_stack {
            style.refine(refinement);
        }
        style
    }

    /// Check whether a global of the given type has been assigned.
    pub fn has_global<G: 'static>(&self) -> bool {
        self.globals_by_type.contains_key(&TypeId::of::<G>())
    }

    /// Access the global of the given type. Panics if a global for that type has not been assigned.
    #[track_caller]
    pub fn global<G: 'static>(&self) -> &G {
        self.globals_by_type
            .get(&TypeId::of::<G>())
            .map(|any_state| any_state.downcast_ref::<G>().unwrap())
            .ok_or_else(|| anyhow!("no state of type {} exists", type_name::<G>()))
            .unwrap()
    }

    /// Access the global of the given type if a value has been assigned.
    pub fn try_global<G: 'static>(&self) -> Option<&G> {
        self.globals_by_type
            .get(&TypeId::of::<G>())
            .map(|any_state| any_state.downcast_ref::<G>().unwrap())
    }

    /// Access the global of the given type mutably. Panics if a global for that type has not been assigned.
    #[track_caller]
    pub fn global_mut<G: 'static>(&mut self) -> &mut G {
        let global_type = TypeId::of::<G>();
        self.push_effect(Effect::NotifyGlobalObservers { global_type });
        self.globals_by_type
            .get_mut(&global_type)
            .and_then(|any_state| any_state.downcast_mut::<G>())
            .ok_or_else(|| anyhow!("no state of type {} exists", type_name::<G>()))
            .unwrap()
    }

    /// Access the global of the given type mutably. A default value is assigned if a global of this type has not
    /// yet been assigned.
    pub fn default_global<G: 'static + Default>(&mut self) -> &mut G {
        let global_type = TypeId::of::<G>();
        self.push_effect(Effect::NotifyGlobalObservers { global_type });
        self.globals_by_type
            .entry(global_type)
            .or_insert_with(|| Box::new(G::default()))
            .downcast_mut::<G>()
            .unwrap()
    }

    /// Set the value of the global of the given type.
    pub fn set_global<G: Any>(&mut self, global: G) {
        let global_type = TypeId::of::<G>();
        self.push_effect(Effect::NotifyGlobalObservers { global_type });
        self.globals_by_type.insert(global_type, Box::new(global));
    }

    pub fn clear_globals(&mut self) {
        //todo!(notify globals?)
        self.globals_by_type.drain();
    }

    /// Set the value of the global of the given type.
    pub fn remove_global<G: Any>(&mut self) -> G {
        let global_type = TypeId::of::<G>();
        //todo!(notify globals?)
        *self
            .globals_by_type
            .remove(&global_type)
            .unwrap_or_else(|| panic!("no global added for {}", std::any::type_name::<G>()))
            .downcast()
            .unwrap()
    }

    /// Update the global of the given type with a closure. Unlike `global_mut`, this method provides
    /// your closure with mutable access to the `AppContext` and the global simultaneously.
    pub fn update_global<G: 'static, R>(&mut self, f: impl FnOnce(&mut G, &mut Self) -> R) -> R {
        let mut global = self.lease_global::<G>();
        let result = f(&mut global, self);
        self.end_global_lease(global);
        result
    }

    /// Register a callback to be invoked when a global of the given type is updated.
    pub fn observe_global<G: 'static>(
        &mut self,
        mut f: impl FnMut(&mut Self) + 'static,
    ) -> Subscription {
        self.global_observers.insert(
            TypeId::of::<G>(),
            Box::new(move |cx| {
                f(cx);
                true
            }),
        )
    }

    /// Move the global of the given type to the stack.
    pub(crate) fn lease_global<G: 'static>(&mut self) -> GlobalLease<G> {
        GlobalLease::new(
            self.globals_by_type
                .remove(&TypeId::of::<G>())
                .ok_or_else(|| anyhow!("no global registered of type {}", type_name::<G>()))
                .unwrap(),
        )
    }

    /// Restore the global of the given type after it is moved to the stack.
    pub(crate) fn end_global_lease<G: 'static>(&mut self, lease: GlobalLease<G>) {
        let global_type = TypeId::of::<G>();
        self.push_effect(Effect::NotifyGlobalObservers { global_type });
        self.globals_by_type.insert(global_type, lease.global);
    }

    pub fn observe_release<E, T>(
        &mut self,
        handle: &E,
        on_release: impl FnOnce(&mut T, &mut AppContext) + 'static,
    ) -> Subscription
    where
        E: Entity<T>,
        T: 'static,
    {
        self.release_listeners.insert(
            handle.entity_id(),
            Box::new(move |entity, cx| {
                let entity = entity.downcast_mut().expect("invalid entity type");
                on_release(entity, cx)
            }),
        )
    }

    pub(crate) fn push_text_style(&mut self, text_style: TextStyleRefinement) {
        self.text_style_stack.push(text_style);
    }

    pub(crate) fn pop_text_style(&mut self) {
        self.text_style_stack.pop();
    }

    /// Register key bindings.
    pub fn bind_keys(&mut self, bindings: impl IntoIterator<Item = KeyBinding>) {
        self.keymap.lock().add_bindings(bindings);
        self.pending_effects.push_back(Effect::Refresh);
    }

    /// Register a global listener for actions invoked via the keyboard.
    pub fn on_action<A: Action>(&mut self, listener: impl Fn(&A, &mut Self) + 'static) {
        self.global_action_listeners
            .entry(TypeId::of::<A>())
            .or_default()
            .push(Box::new(move |action, phase, cx| {
                if phase == DispatchPhase::Bubble {
                    let action = action.as_any().downcast_ref().unwrap();
                    listener(action, cx)
                }
            }));
    }

    /// Event handlers propagate events by default. Call this method to stop dispatching to
    /// event handlers with a lower z-index (mouse) or higher in the tree (keyboard). This is
    /// the opposite of [propagate]. It's also possible to cancel a call to [propagate] by
    /// calling this method before effects are flushed.
    pub fn stop_propagation(&mut self) {
        self.propagate_event = false;
    }

    /// Action handlers stop propagation by default during the bubble phase of action dispatch
    /// dispatching to action handlers higher in the element tree. This is the opposite of
    /// [stop_propagation]. It's also possible to cancel a call to [stop_propagate] by calling
    /// this method before effects are flushed.
    pub fn propagate(&mut self) {
        self.propagate_event = true;
    }
}

impl Context for AppContext {
    type Result<T> = T;

    /// Build an entity that is owned by the application. The given function will be invoked with
    /// a `ModelContext` and must return an object representing the entity. A `Model` will be returned
    /// which can be used to access the entity in a context.
    fn build_model<T: 'static>(
        &mut self,
        build_model: impl FnOnce(&mut ModelContext<'_, T>) -> T,
    ) -> Model<T> {
        self.update(|cx| {
            let slot = cx.entities.reserve();
            let entity = build_model(&mut ModelContext::new(cx, slot.downgrade()));
            cx.entities.insert(slot, entity)
        })
    }

    /// Update the entity referenced by the given model. The function is passed a mutable reference to the
    /// entity along with a `ModelContext` for the entity.
    fn update_model<T: 'static, R>(
        &mut self,
        model: &Model<T>,
        update: impl FnOnce(&mut T, &mut ModelContext<'_, T>) -> R,
    ) -> R {
        self.update(|cx| {
            let mut entity = cx.entities.lease(model);
            let result = update(&mut entity, &mut ModelContext::new(cx, model.downgrade()));
            cx.entities.end_lease(entity);
            result
        })
    }

    fn update_window<T, F>(&mut self, handle: AnyWindowHandle, update: F) -> Result<T>
    where
        F: FnOnce(AnyView, &mut WindowContext<'_>) -> T,
    {
        self.update(|cx| {
            let mut window = cx
                .windows
                .get_mut(handle.id)
                .ok_or_else(|| anyhow!("window not found"))?
                .take()
                .unwrap();

            let root_view = window.root_view.clone().unwrap();
            let result = update(root_view, &mut WindowContext::new(cx, &mut window));

            if !window.removed {
                cx.windows
                    .get_mut(handle.id)
                    .ok_or_else(|| anyhow!("window not found"))?
                    .replace(window);
            }

            Ok(result)
        })
    }

    fn read_model<T, R>(
        &self,
        handle: &Model<T>,
        read: impl FnOnce(&T, &AppContext) -> R,
    ) -> Self::Result<R>
    where
        T: 'static,
    {
        let entity = self.entities.read(handle);
        read(entity, self)
    }
}

/// These effects are processed at the end of each application update cycle.
pub(crate) enum Effect {
    Notify {
        emitter: EntityId,
    },
    Emit {
        emitter: EntityId,
        event: Box<dyn Any>,
    },
    FocusChanged {
        window_handle: AnyWindowHandle,
        focused: Option<FocusId>,
    },
    Refresh,
    NotifyGlobalObservers {
        global_type: TypeId,
    },
    Defer {
        callback: Box<dyn FnOnce(&mut AppContext) + 'static>,
    },
}

/// Wraps a global variable value during `update_global` while the value has been moved to the stack.
pub(crate) struct GlobalLease<G: 'static> {
    global: AnyBox,
    global_type: PhantomData<G>,
}

impl<G: 'static> GlobalLease<G> {
    fn new(global: AnyBox) -> Self {
        GlobalLease {
            global,
            global_type: PhantomData,
        }
    }
}

impl<G: 'static> Deref for GlobalLease<G> {
    type Target = G;

    fn deref(&self) -> &Self::Target {
        self.global.downcast_ref().unwrap()
    }
}

impl<G: 'static> DerefMut for GlobalLease<G> {
    fn deref_mut(&mut self) -> &mut Self::Target {
        self.global.downcast_mut().unwrap()
    }
}

/// Contains state associated with an active drag operation, started by dragging an element
/// within the window or by dragging into the app from the underlying platform.
pub(crate) struct AnyDrag {
    pub view: AnyView,
    pub cursor_offset: Point<Pixels>,
}

#[derive(Clone)]
pub(crate) struct AnyTooltip {
    pub view: AnyView,
    pub cursor_offset: Point<Pixels>,
}<|MERGE_RESOLUTION|>--- conflicted
+++ resolved
@@ -16,17 +16,10 @@
 use crate::{
     current_platform, image_cache::ImageCache, Action, AnyBox, AnyView, AnyWindowHandle,
     AppMetadata, AssetSource, BackgroundExecutor, ClipboardItem, Context, DispatchPhase, DisplayId,
-<<<<<<< HEAD
     Entity, EventEmitter, FocusEvent, FocusHandle, FocusId, ForegroundExecutor, KeyBinding, Keymap,
-    LayoutId, PathPromptOptions, Pixels, Platform, PlatformDisplay, Point, Render, SharedString,
-    SubscriberSet, Subscription, SvgRenderer, Task, TextStyle, TextStyleRefinement, TextSystem,
-    View, Window, WindowContext, WindowHandle, WindowId,
-=======
-    Entity, FocusEvent, FocusHandle, FocusId, ForegroundExecutor, KeyBinding, Keymap, LayoutId,
-    PathPromptOptions, Pixels, Platform, PlatformDisplay, Point, Render, SubscriberSet,
+    LayoutId, PathPromptOptions, Pixels, Platform, PlatformDisplay, Point, Render, SubscriberSet,
     Subscription, SvgRenderer, Task, TextStyle, TextStyleRefinement, TextSystem, View, Window,
     WindowContext, WindowHandle, WindowId,
->>>>>>> c67f78c0
 };
 use anyhow::{anyhow, Result};
 use collections::{HashMap, HashSet, VecDeque};
@@ -55,29 +48,19 @@
 impl AppCell {
     #[track_caller]
     pub fn borrow(&self) -> AppRef {
-<<<<<<< HEAD
         if let Some(_) = option_env!("TRACK_THREAD_BORROWS") {
             let thread_id = std::thread::current().id();
             eprintln!("borrowed {thread_id:?}");
         }
-=======
-        // let thread_id = std::thread::current().id();
-        // eprintln!("borrowed {thread_id:?}");
->>>>>>> c67f78c0
         AppRef(self.app.borrow())
     }
 
     #[track_caller]
     pub fn borrow_mut(&self) -> AppRefMut {
-<<<<<<< HEAD
         if let Some(_) = option_env!("TRACK_THREAD_BORROWS") {
             let thread_id = std::thread::current().id();
             eprintln!("borrowed {thread_id:?}");
         }
-=======
-        // let thread_id = std::thread::current().id();
-        // eprintln!("borrowed {thread_id:?}");
->>>>>>> c67f78c0
         AppRefMut(self.app.borrow_mut())
     }
 }
@@ -769,13 +752,17 @@
         self.globals_by_type.insert(global_type, Box::new(global));
     }
 
+    #[track_caller]
     pub fn clear_globals(&mut self) {
+        dbg!(core::panic::Location::caller());
         //todo!(notify globals?)
         self.globals_by_type.drain();
     }
 
     /// Set the value of the global of the given type.
+    #[track_caller]
     pub fn remove_global<G: Any>(&mut self) -> G {
+        dbg!(core::panic::Location::caller());
         let global_type = TypeId::of::<G>();
         //todo!(notify globals?)
         *self
