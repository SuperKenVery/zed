use crate::{
    app::{AppContext, MutableAppContext, WindowInvalidation},
    elements::Element,
    font_cache::FontCache,
    geometry::rect::RectF,
    json::{self, ToJson},
    keymap::Keystroke,
    platform::{CursorStyle, Event},
    scene::{CursorRegion, MouseRegionEvent},
    text_layout::TextLayoutCache,
    Action, AnyModelHandle, AnyViewHandle, AnyWeakModelHandle, AssetCache, ElementBox, Entity,
    FontSystem, ModelHandle, MouseButtonEvent, MouseMovedEvent, MouseRegion, MouseRegionId,
    ParentId, ReadModel, ReadView, RenderContext, RenderParams, Scene, UpgradeModelHandle,
    UpgradeViewHandle, View, ViewHandle, WeakModelHandle, WeakViewHandle,
};
use collections::{HashMap, HashSet};
use pathfinder_geometry::vector::{vec2f, Vector2F};
use serde_json::json;
use smallvec::SmallVec;
use std::{
    marker::PhantomData,
    ops::{Deref, DerefMut, Range},
    sync::Arc,
};

pub struct Presenter {
    window_id: usize,
    pub(crate) rendered_views: HashMap<usize, ElementBox>,
    cursor_regions: Vec<CursorRegion>,
    mouse_regions: Vec<(MouseRegion, usize)>,
    font_cache: Arc<FontCache>,
    text_layout_cache: TextLayoutCache,
    asset_cache: Arc<AssetCache>,
    last_mouse_moved_event: Option<MouseMovedEvent>,
    hovered_region_ids: HashSet<MouseRegionId>,
    clicked_region: Option<MouseRegion>,
    right_clicked_region: Option<MouseRegion>,
    prev_drag_position: Option<Vector2F>,
    titlebar_height: f32,
}

impl Presenter {
    pub fn new(
        window_id: usize,
        titlebar_height: f32,
        font_cache: Arc<FontCache>,
        text_layout_cache: TextLayoutCache,
        asset_cache: Arc<AssetCache>,
        cx: &mut MutableAppContext,
    ) -> Self {
        Self {
            window_id,
            rendered_views: cx.render_views(window_id, titlebar_height),
            cursor_regions: Default::default(),
            mouse_regions: Default::default(),
            font_cache,
            text_layout_cache,
            asset_cache,
            last_mouse_moved_event: None,
            hovered_region_ids: Default::default(),
            clicked_region: None,
            right_clicked_region: None,
            prev_drag_position: None,
            titlebar_height,
        }
    }

    // pub fn dispatch_path(&self, app: &AppContext) -> Vec<usize> {
    //     let mut path = Vec::new();
    //     if let Some(view_id) = app.focused_view_id(self.window_id) {
    //         self.compute_dispatch_path_from(view_id, &mut path)
    //     }
    //     path
    // }

    // pub(crate) fn compute_dispatch_path_from(&self, mut view_id: usize, path: &mut Vec<usize>) {
    //     path.push(view_id);
    //     while let Some(parent_id) = self.parents.get(&view_id).copied() {
    //         path.push(parent_id);
    //         view_id = parent_id;
    //     }
    //     path.reverse();
    // }

    pub fn invalidate(
        &mut self,
        invalidation: &mut WindowInvalidation,
        cx: &mut MutableAppContext,
    ) {
        cx.start_frame();
        for view_id in &invalidation.removed {
            invalidation.updated.remove(view_id);
            self.rendered_views.remove(view_id);
        }
        for view_id in &invalidation.updated {
            self.rendered_views.insert(
                *view_id,
                cx.render_view(RenderParams {
                    window_id: self.window_id,
                    view_id: *view_id,
                    titlebar_height: self.titlebar_height,
                    hovered_region_ids: self.hovered_region_ids.clone(),
                    clicked_region_id: self.clicked_region.as_ref().and_then(MouseRegion::id),
                    right_clicked_region_id: self
                        .right_clicked_region
                        .as_ref()
                        .and_then(MouseRegion::id),
                    refreshing: false,
                })
                .unwrap(),
            );
        }
    }

    pub fn refresh(&mut self, invalidation: &mut WindowInvalidation, cx: &mut MutableAppContext) {
        self.invalidate(invalidation, cx);
        for (view_id, view) in &mut self.rendered_views {
            if !invalidation.updated.contains(view_id) {
                *view = cx
                    .render_view(RenderParams {
                        window_id: self.window_id,
                        view_id: *view_id,
                        titlebar_height: self.titlebar_height,
                        hovered_region_ids: self.hovered_region_ids.clone(),
                        clicked_region_id: self.clicked_region.as_ref().and_then(MouseRegion::id),
                        right_clicked_region_id: self
                            .right_clicked_region
                            .as_ref()
                            .and_then(MouseRegion::id),
                        refreshing: true,
                    })
                    .unwrap();
            }
        }
    }

    pub fn build_scene(
        &mut self,
        window_size: Vector2F,
        scale_factor: f32,
        refreshing: bool,
        cx: &mut MutableAppContext,
    ) -> Scene {
        let mut scene = Scene::new(scale_factor);

        if let Some(root_view_id) = cx.root_view_id(self.window_id) {
            self.layout(window_size, refreshing, cx);
            let mut paint_cx = self.build_paint_context(&mut scene, window_size, cx);
            paint_cx.paint(
                root_view_id,
                Vector2F::zero(),
                RectF::new(Vector2F::zero(), window_size),
            );
            self.text_layout_cache.finish_frame();
            self.cursor_regions = scene.cursor_regions();
            self.mouse_regions = scene.mouse_regions();

            if cx.window_is_active(self.window_id) {
                if let Some(event) = self.last_mouse_moved_event.clone() {
                    let mut invalidated_views = Vec::new();
                    self.handle_hover_events(&event, &mut invalidated_views, cx);

                    for view_id in invalidated_views {
                        cx.notify_view(self.window_id, view_id);
                    }
                }
            }
        } else {
            log::error!("could not find root_view_id for window {}", self.window_id);
        }

        scene
    }

    fn layout(&mut self, window_size: Vector2F, refreshing: bool, cx: &mut MutableAppContext) {
        if let Some(root_view_id) = cx.root_view_id(self.window_id) {
            self.build_layout_context(window_size, refreshing, cx)
                .layout(root_view_id, SizeConstraint::strict(window_size));
        }
    }

    pub fn build_layout_context<'a>(
        &'a mut self,
        window_size: Vector2F,
        refreshing: bool,
        cx: &'a mut MutableAppContext,
    ) -> LayoutContext<'a> {
        LayoutContext {
            window_id: self.window_id,
            rendered_views: &mut self.rendered_views,
            font_cache: &self.font_cache,
            font_system: cx.platform().fonts(),
            text_layout_cache: &self.text_layout_cache,
            asset_cache: &self.asset_cache,
            view_stack: Vec::new(),
            refreshing,
            hovered_region_ids: self.hovered_region_ids.clone(),
            clicked_region_id: self.clicked_region.as_ref().and_then(MouseRegion::id),
            right_clicked_region_id: self.right_clicked_region.as_ref().and_then(MouseRegion::id),
            titlebar_height: self.titlebar_height,
            window_size,
            app: cx,
        }
    }

    pub fn build_paint_context<'a>(
        &'a mut self,
        scene: &'a mut Scene,
        window_size: Vector2F,
        cx: &'a mut MutableAppContext,
    ) -> PaintContext {
        PaintContext {
            scene,
            window_size,
            font_cache: &self.font_cache,
            text_layout_cache: &self.text_layout_cache,
            rendered_views: &mut self.rendered_views,
            view_stack: Vec::new(),
            app: cx,
        }
    }

    pub fn rect_for_text_range(&self, range_utf16: Range<usize>, cx: &AppContext) -> Option<RectF> {
        cx.focused_view_id(self.window_id).and_then(|view_id| {
            let cx = MeasurementContext {
                app: cx,
                rendered_views: &self.rendered_views,
                window_id: self.window_id,
            };
            cx.rect_for_text_range(view_id, range_utf16)
        })
    }

    pub fn dispatch_event(&mut self, event: Event, cx: &mut MutableAppContext) -> bool {
        if let Some(root_view_id) = cx.root_view_id(self.window_id) {
            let mut invalidated_views = Vec::new();
            let mut mouse_down_out_handlers = Vec::new();
            let mut mouse_moved_region = None;
            let mut mouse_down_region = None;
            let mut clicked_region = None;
            let mut dragged_region = None;

            match &event {
                Event::MouseDown(
                    e @ MouseButtonEvent {
                        position, button, ..
                    },
                ) => {
                    let mut hit = false;
                    for (region, _) in self.mouse_regions.iter().rev() {
                        if region.bounds.contains_point(*position) {
                            if !hit {
                                hit = true;
                                invalidated_views.push(region.view_id);
                                mouse_down_region =
                                    Some((region.clone(), MouseRegionEvent::Down(e.clone())));
                                self.clicked_region = Some(region.clone());
                                self.prev_drag_position = Some(*position);
                            }
                        } else if let Some(handler) = region
                            .handlers
                            .get(&(MouseRegionEvent::down_out_disc(), Some(*button)))
                        {
                            mouse_down_out_handlers.push((
                                handler,
                                region.view_id,
                                MouseRegionEvent::DownOut(e.clone()),
                            ));
                        }
                    }
                }

                &Event::MouseUp(
                    e @ MouseButtonEvent {
                        position, button, ..
                    },
                ) => {
                    self.prev_drag_position.take();
                    if let Some(region) = self.clicked_region.take() {
                        invalidated_views.push(region.view_id);
                        if region.bounds.contains_point(position) {
                            clicked_region = Some((region, MouseRegionEvent::Click(e.clone())));
                        }
                    }

                    if let Some(moved) = &mut self.last_mouse_moved_event {
                        if moved.pressed_button == Some(button) {
                            moved.pressed_button = None;
                        }
                    }
                }

                Event::MouseMoved(e @ MouseMovedEvent { position, .. }) => {
                    if let Some((clicked_region, prev_drag_position)) = self
                        .clicked_region
                        .as_ref()
                        .zip(self.prev_drag_position.as_mut())
                    {
                        dragged_region = Some((
                            clicked_region.clone(),
                            MouseRegionEvent::Drag(*prev_drag_position, *e),
                        ));
                        *prev_drag_position = *position;
                    }

<<<<<<< HEAD
                    for (region, _) in self.mouse_regions.iter().rev() {
                        if region.bounds.contains_point(*position) {
                            invalidated_views.push(region.view_id);
                            mouse_moved_region =
                                Some((region.clone(), MouseRegionEvent::Move(e.clone())));
                            break;
                        }
                    }

                    self.last_mouse_moved_event = Some(event.clone());
=======
                    self.last_mouse_moved_event = Some(e.clone());
>>>>>>> 1f7db46d
                }

                _ => {}
            }

            let (mut handled, mut event_cx) = if let Event::MouseMoved(e) = &event {
                self.handle_hover_events(e, &mut invalidated_views, cx)
            } else {
                (false, self.build_event_context(cx))
            };

            for (handler, view_id, region_event) in mouse_down_out_handlers {
                event_cx.with_current_view(view_id, |event_cx| handler(region_event, event_cx))
            }

            if let Some((mouse_down_region, region_event)) = mouse_down_region {
                handled = true;
                if let Some(mouse_down_callback) =
                    mouse_down_region.handlers.get(&region_event.handler_key())
                {
                    event_cx.with_current_view(mouse_down_region.view_id, |event_cx| {
                        mouse_down_callback(region_event, event_cx);
                    })
                }
            }

            if let Some((move_moved_region, region_event)) = mouse_moved_region {
                handled = true;
                if let Some(mouse_moved_callback) =
                    move_moved_region.handlers.get(&region_event.handler_key())
                {
                    event_cx.with_current_view(move_moved_region.view_id, |event_cx| {
                        mouse_moved_callback(region_event, event_cx);
                    })
                }
            }

            if let Some((clicked_region, region_event)) = clicked_region {
                handled = true;
                if let Some(click_callback) =
                    clicked_region.handlers.get(&region_event.handler_key())
                {
                    event_cx.with_current_view(clicked_region.view_id, |event_cx| {
                        click_callback(region_event, event_cx);
                    })
                }
            }

            if let Some((dragged_region, region_event)) = dragged_region {
                handled = true;
                if let Some(drag_callback) =
                    dragged_region.handlers.get(&region_event.handler_key())
                {
                    event_cx.with_current_view(dragged_region.view_id, |event_cx| {
                        drag_callback(region_event, event_cx);
                    })
                }
            }

            if !handled {
                handled = event_cx.dispatch_event(root_view_id, &event);
            }

            invalidated_views.extend(event_cx.invalidated_views);

            for view_id in invalidated_views {
                cx.notify_view(self.window_id, view_id);
            }

            handled
        } else {
            false
        }
    }

    fn handle_hover_events<'a>(
        &'a mut self,
        e @ MouseMovedEvent {
            position,
            pressed_button,
            ..
        }: &MouseMovedEvent,
        invalidated_views: &mut Vec<usize>,
        cx: &'a mut MutableAppContext,
    ) -> (bool, EventContext<'a>) {
        let mut hover_regions = Vec::new();

        if pressed_button.is_none() {
            let mut style_to_assign = CursorStyle::Arrow;
            for region in self.cursor_regions.iter().rev() {
                if region.bounds.contains_point(*position) {
                    style_to_assign = region.style;
                    break;
                }
            }
            cx.platform().set_cursor_style(style_to_assign);

            let mut hover_depth = None;
            for (region, depth) in self.mouse_regions.iter().rev() {
                if region.bounds.contains_point(*position)
                    && hover_depth.map_or(true, |hover_depth| hover_depth == *depth)
                {
                    hover_depth = Some(*depth);
                    if let Some(region_id) = region.id() {
                        if !self.hovered_region_ids.contains(&region_id) {
                            invalidated_views.push(region.view_id);
                            hover_regions.push((region.clone(), MouseRegionEvent::Hover(true, *e)));
                            self.hovered_region_ids.insert(region_id);
                        }
                    }
                } else if let Some(region_id) = region.id() {
                    if self.hovered_region_ids.contains(&region_id) {
                        invalidated_views.push(region.view_id);
                        hover_regions.push((region.clone(), MouseRegionEvent::Hover(false, *e)));
                        self.hovered_region_ids.remove(&region_id);
                    }
                }
            }
        }

        let mut event_cx = self.build_event_context(cx);
        let mut handled = false;

        for (hover_region, region_event) in hover_regions {
            handled = true;
            if let Some(hover_callback) = hover_region.handlers.get(&region_event.handler_key()) {
                event_cx.with_current_view(hover_region.view_id, |event_cx| {
                    hover_callback(region_event, event_cx);
                })
            }
        }

        (handled, event_cx)
    }

    pub fn build_event_context<'a>(
        &'a mut self,
        cx: &'a mut MutableAppContext,
    ) -> EventContext<'a> {
        EventContext {
            rendered_views: &mut self.rendered_views,
            font_cache: &self.font_cache,
            text_layout_cache: &self.text_layout_cache,
            view_stack: Default::default(),
            invalidated_views: Default::default(),
            notify_count: 0,
            window_id: self.window_id,
            app: cx,
        }
    }

    pub fn debug_elements(&self, cx: &AppContext) -> Option<json::Value> {
        let view = cx.root_view(self.window_id)?;
        Some(json!({
            "root_view": view.debug_json(cx),
            "root_element": self.rendered_views.get(&view.id())
                .map(|root_element| {
                    root_element.debug(&DebugContext {
                        rendered_views: &self.rendered_views,
                        font_cache: &self.font_cache,
                        app: cx,
                    })
                })
        }))
    }
}

pub struct LayoutContext<'a> {
    window_id: usize,
    rendered_views: &'a mut HashMap<usize, ElementBox>,
    view_stack: Vec<usize>,
    pub font_cache: &'a Arc<FontCache>,
    pub font_system: Arc<dyn FontSystem>,
    pub text_layout_cache: &'a TextLayoutCache,
    pub asset_cache: &'a AssetCache,
    pub app: &'a mut MutableAppContext,
    pub refreshing: bool,
    pub window_size: Vector2F,
    titlebar_height: f32,
    hovered_region_ids: HashSet<MouseRegionId>,
    clicked_region_id: Option<MouseRegionId>,
    right_clicked_region_id: Option<MouseRegionId>,
}

impl<'a> LayoutContext<'a> {
    pub(crate) fn keystrokes_for_action(
        &self,
        action: &dyn Action,
    ) -> Option<SmallVec<[Keystroke; 2]>> {
        self.app
            .keystrokes_for_action(self.window_id, &self.view_stack, action)
    }

    fn layout(&mut self, view_id: usize, constraint: SizeConstraint) -> Vector2F {
        let print_error = |view_id| {
            format!(
                "{} with id {}",
                self.app.name_for_view(self.window_id, view_id).unwrap(),
                view_id,
            )
        };
        match (
            self.view_stack.last(),
            self.app.parents.get(&(self.window_id, view_id)),
        ) {
            (Some(layout_parent), Some(ParentId::View(app_parent))) => {
                if layout_parent != app_parent {
                    panic!(
                        "View {} was laid out with parent {} when it was constructed with parent {}", 
                        print_error(view_id),
                        print_error(*layout_parent),
                        print_error(*app_parent))
                }
            }
            (None, Some(ParentId::View(app_parent))) => panic!(
                "View {} was laid out without a parent when it was constructed with parent {}",
                print_error(view_id),
                print_error(*app_parent)
            ),
            (Some(layout_parent), Some(ParentId::Root)) => panic!(
                "View {} was laid out with parent {} when it was constructed as a window root",
                print_error(view_id),
                print_error(*layout_parent),
            ),
            (_, None) => panic!(
                "View {} did not have a registered parent in the app context",
                print_error(view_id),
            ),
            _ => {}
        }

        self.view_stack.push(view_id);
        let mut rendered_view = self.rendered_views.remove(&view_id).unwrap();
        let size = rendered_view.layout(constraint, self);
        self.rendered_views.insert(view_id, rendered_view);
        self.view_stack.pop();
        size
    }

    pub fn render<F, V, T>(&mut self, handle: &ViewHandle<V>, f: F) -> T
    where
        F: FnOnce(&mut V, &mut RenderContext<V>) -> T,
        V: View,
    {
        handle.update(self.app, |view, cx| {
            let mut render_cx = RenderContext {
                app: cx,
                window_id: handle.window_id(),
                view_id: handle.id(),
                view_type: PhantomData,
                titlebar_height: self.titlebar_height,
                hovered_region_ids: self.hovered_region_ids.clone(),
                clicked_region_id: self.clicked_region_id,
                right_clicked_region_id: self.right_clicked_region_id,
                refreshing: self.refreshing,
            };
            f(view, &mut render_cx)
        })
    }
}

impl<'a> Deref for LayoutContext<'a> {
    type Target = MutableAppContext;

    fn deref(&self) -> &Self::Target {
        self.app
    }
}

impl<'a> DerefMut for LayoutContext<'a> {
    fn deref_mut(&mut self) -> &mut Self::Target {
        self.app
    }
}

impl<'a> ReadView for LayoutContext<'a> {
    fn read_view<T: View>(&self, handle: &ViewHandle<T>) -> &T {
        self.app.read_view(handle)
    }
}

impl<'a> ReadModel for LayoutContext<'a> {
    fn read_model<T: Entity>(&self, handle: &ModelHandle<T>) -> &T {
        self.app.read_model(handle)
    }
}

impl<'a> UpgradeModelHandle for LayoutContext<'a> {
    fn upgrade_model_handle<T: Entity>(
        &self,
        handle: &WeakModelHandle<T>,
    ) -> Option<ModelHandle<T>> {
        self.app.upgrade_model_handle(handle)
    }

    fn model_handle_is_upgradable<T: Entity>(&self, handle: &WeakModelHandle<T>) -> bool {
        self.app.model_handle_is_upgradable(handle)
    }

    fn upgrade_any_model_handle(&self, handle: &AnyWeakModelHandle) -> Option<AnyModelHandle> {
        self.app.upgrade_any_model_handle(handle)
    }
}

impl<'a> UpgradeViewHandle for LayoutContext<'a> {
    fn upgrade_view_handle<T: View>(&self, handle: &WeakViewHandle<T>) -> Option<ViewHandle<T>> {
        self.app.upgrade_view_handle(handle)
    }

    fn upgrade_any_view_handle(&self, handle: &crate::AnyWeakViewHandle) -> Option<AnyViewHandle> {
        self.app.upgrade_any_view_handle(handle)
    }
}

pub struct PaintContext<'a> {
    rendered_views: &'a mut HashMap<usize, ElementBox>,
    view_stack: Vec<usize>,
    pub window_size: Vector2F,
    pub scene: &'a mut Scene,
    pub font_cache: &'a FontCache,
    pub text_layout_cache: &'a TextLayoutCache,
    pub app: &'a AppContext,
}

impl<'a> PaintContext<'a> {
    fn paint(&mut self, view_id: usize, origin: Vector2F, visible_bounds: RectF) {
        if let Some(mut tree) = self.rendered_views.remove(&view_id) {
            self.view_stack.push(view_id);
            tree.paint(origin, visible_bounds, self);
            self.rendered_views.insert(view_id, tree);
            self.view_stack.pop();
        }
    }

    #[inline]
    pub fn paint_layer<F>(&mut self, clip_bounds: Option<RectF>, f: F)
    where
        F: FnOnce(&mut Self),
    {
        self.scene.push_layer(clip_bounds);
        f(self);
        self.scene.pop_layer();
    }

    pub fn current_view_id(&self) -> usize {
        *self.view_stack.last().unwrap()
    }
}

impl<'a> Deref for PaintContext<'a> {
    type Target = AppContext;

    fn deref(&self) -> &Self::Target {
        self.app
    }
}

pub struct EventContext<'a> {
    rendered_views: &'a mut HashMap<usize, ElementBox>,
    pub font_cache: &'a FontCache,
    pub text_layout_cache: &'a TextLayoutCache,
    pub app: &'a mut MutableAppContext,
    pub window_id: usize,
    pub notify_count: usize,
    view_stack: Vec<usize>,
    invalidated_views: HashSet<usize>,
}

impl<'a> EventContext<'a> {
    fn dispatch_event(&mut self, view_id: usize, event: &Event) -> bool {
        if let Some(mut element) = self.rendered_views.remove(&view_id) {
            let result =
                self.with_current_view(view_id, |this| element.dispatch_event(event, this));
            self.rendered_views.insert(view_id, element);
            result
        } else {
            false
        }
    }

    fn with_current_view<F, T>(&mut self, view_id: usize, f: F) -> T
    where
        F: FnOnce(&mut Self) -> T,
    {
        self.view_stack.push(view_id);
        let result = f(self);
        self.view_stack.pop();
        result
    }

    pub fn window_id(&self) -> usize {
        self.window_id
    }

    pub fn view_id(&self) -> Option<usize> {
        self.view_stack.last().copied()
    }

    pub fn is_parent_view_focused(&self) -> bool {
        if let Some(parent_view_id) = self.view_stack.last() {
            self.app.focused_view_id(self.window_id) == Some(*parent_view_id)
        } else {
            false
        }
    }

    pub fn focus_parent_view(&mut self) {
        if let Some(parent_view_id) = self.view_stack.last() {
            self.app.focus(self.window_id, Some(*parent_view_id))
        }
    }

    pub fn dispatch_any_action(&mut self, action: Box<dyn Action>) {
        self.app
            .dispatch_any_action_at(self.window_id, *self.view_stack.last().unwrap(), action)
    }

    pub fn dispatch_action<A: Action>(&mut self, action: A) {
        self.dispatch_any_action(Box::new(action));
    }

    pub fn notify(&mut self) {
        self.notify_count += 1;
        if let Some(view_id) = self.view_stack.last() {
            self.invalidated_views.insert(*view_id);
        }
    }

    pub fn notify_count(&self) -> usize {
        self.notify_count
    }
}

impl<'a> Deref for EventContext<'a> {
    type Target = MutableAppContext;

    fn deref(&self) -> &Self::Target {
        self.app
    }
}

impl<'a> DerefMut for EventContext<'a> {
    fn deref_mut(&mut self) -> &mut Self::Target {
        self.app
    }
}

pub struct MeasurementContext<'a> {
    app: &'a AppContext,
    rendered_views: &'a HashMap<usize, ElementBox>,
    pub window_id: usize,
}

impl<'a> Deref for MeasurementContext<'a> {
    type Target = AppContext;

    fn deref(&self) -> &Self::Target {
        self.app
    }
}

impl<'a> MeasurementContext<'a> {
    fn rect_for_text_range(&self, view_id: usize, range_utf16: Range<usize>) -> Option<RectF> {
        let element = self.rendered_views.get(&view_id)?;
        element.rect_for_text_range(range_utf16, self)
    }
}

pub struct DebugContext<'a> {
    rendered_views: &'a HashMap<usize, ElementBox>,
    pub font_cache: &'a FontCache,
    pub app: &'a AppContext,
}

#[derive(Clone, Copy, Debug, Eq, PartialEq)]
pub enum Axis {
    Horizontal,
    Vertical,
}

impl Axis {
    pub fn invert(self) -> Self {
        match self {
            Self::Horizontal => Self::Vertical,
            Self::Vertical => Self::Horizontal,
        }
    }
}

impl ToJson for Axis {
    fn to_json(&self) -> serde_json::Value {
        match self {
            Axis::Horizontal => json!("horizontal"),
            Axis::Vertical => json!("vertical"),
        }
    }
}

pub trait Vector2FExt {
    fn along(self, axis: Axis) -> f32;
}

impl Vector2FExt for Vector2F {
    fn along(self, axis: Axis) -> f32 {
        match axis {
            Axis::Horizontal => self.x(),
            Axis::Vertical => self.y(),
        }
    }
}

#[derive(Copy, Clone, Debug)]
pub struct SizeConstraint {
    pub min: Vector2F,
    pub max: Vector2F,
}

impl SizeConstraint {
    pub fn new(min: Vector2F, max: Vector2F) -> Self {
        Self { min, max }
    }

    pub fn strict(size: Vector2F) -> Self {
        Self {
            min: size,
            max: size,
        }
    }

    pub fn strict_along(axis: Axis, max: f32) -> Self {
        match axis {
            Axis::Horizontal => Self {
                min: vec2f(max, 0.0),
                max: vec2f(max, f32::INFINITY),
            },
            Axis::Vertical => Self {
                min: vec2f(0.0, max),
                max: vec2f(f32::INFINITY, max),
            },
        }
    }

    pub fn max_along(&self, axis: Axis) -> f32 {
        match axis {
            Axis::Horizontal => self.max.x(),
            Axis::Vertical => self.max.y(),
        }
    }

    pub fn min_along(&self, axis: Axis) -> f32 {
        match axis {
            Axis::Horizontal => self.min.x(),
            Axis::Vertical => self.min.y(),
        }
    }

    pub fn constrain(&self, size: Vector2F) -> Vector2F {
        vec2f(
            size.x().min(self.max.x()).max(self.min.x()),
            size.y().min(self.max.y()).max(self.min.y()),
        )
    }
}

impl Default for SizeConstraint {
    fn default() -> Self {
        SizeConstraint {
            min: Vector2F::zero(),
            max: Vector2F::splat(f32::INFINITY),
        }
    }
}

impl ToJson for SizeConstraint {
    fn to_json(&self) -> serde_json::Value {
        json!({
            "min": self.min.to_json(),
            "max": self.max.to_json(),
        })
    }
}

pub struct ChildView {
    view: AnyViewHandle,
}

impl ChildView {
    pub fn new(view: impl Into<AnyViewHandle>) -> Self {
        Self { view: view.into() }
    }
}

impl Element for ChildView {
    type LayoutState = ();
    type PaintState = ();

    fn layout(
        &mut self,
        constraint: SizeConstraint,
        cx: &mut LayoutContext,
    ) -> (Vector2F, Self::LayoutState) {
        let size = cx.layout(self.view.id(), constraint);
        (size, ())
    }

    fn paint(
        &mut self,
        bounds: RectF,
        visible_bounds: RectF,
        _: &mut Self::LayoutState,
        cx: &mut PaintContext,
    ) -> Self::PaintState {
        cx.paint(self.view.id(), bounds.origin(), visible_bounds);
    }

    fn dispatch_event(
        &mut self,
        event: &Event,
        _: RectF,
        _: RectF,
        _: &mut Self::LayoutState,
        _: &mut Self::PaintState,
        cx: &mut EventContext,
    ) -> bool {
        cx.dispatch_event(self.view.id(), event)
    }

    fn rect_for_text_range(
        &self,
        range_utf16: Range<usize>,
        _: RectF,
        _: RectF,
        _: &Self::LayoutState,
        _: &Self::PaintState,
        cx: &MeasurementContext,
    ) -> Option<RectF> {
        cx.rect_for_text_range(self.view.id(), range_utf16)
    }

    fn debug(
        &self,
        bounds: RectF,
        _: &Self::LayoutState,
        _: &Self::PaintState,
        cx: &DebugContext,
    ) -> serde_json::Value {
        json!({
            "type": "ChildView",
            "view_id": self.view.id(),
            "bounds": bounds.to_json(),
            "view": self.view.debug_json(cx.app),
            "child": if let Some(view) = cx.rendered_views.get(&self.view.id()) {
                view.debug(cx)
            } else {
                json!(null)
            }
        })
    }
}<|MERGE_RESOLUTION|>--- conflicted
+++ resolved
@@ -303,7 +303,6 @@
                         *prev_drag_position = *position;
                     }
 
-<<<<<<< HEAD
                     for (region, _) in self.mouse_regions.iter().rev() {
                         if region.bounds.contains_point(*position) {
                             invalidated_views.push(region.view_id);
@@ -313,10 +312,7 @@
                         }
                     }
 
-                    self.last_mouse_moved_event = Some(event.clone());
-=======
                     self.last_mouse_moved_event = Some(e.clone());
->>>>>>> 1f7db46d
                 }
 
                 _ => {}
